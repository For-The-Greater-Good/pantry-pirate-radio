--- conflicted
+++ resolved
@@ -1251,7 +1251,6 @@
         # Should have run 3 times before shutdown
         assert call_count == 3
 
-<<<<<<< HEAD
     def test_push_enabled_environment_variable_true(self, temp_dirs, monkeypatch):
         """Test that push is enabled when PUBLISHER_PUSH_ENABLED=true."""
         output_dir, repo_dir = temp_dirs
@@ -1454,7 +1453,7 @@
                 call for call in mock_run_cmd.call_args_list if "push" in str(call)
             ]
             assert len(push_calls) > 0
-=======
+
     def test_should_preserve_existing_readme_content(self, publisher, temp_dirs):
         """Test preserving existing README content while updating harvester section."""
         _, repo_dir = temp_dirs
@@ -1599,5 +1598,4 @@
 
         # Verify existing content was preserved
         assert "This is a README without a title." in updated_content
-        assert "Some content here." in updated_content
->>>>>>> b9c0e4b4
+        assert "Some content here." in updated_content
--- conflicted
+++ resolved
@@ -57,15 +57,9 @@
     && sh -c 'echo "deb http://apt.postgresql.org/pub/repos/apt $(lsb_release -cs)-pgdg main" > /etc/apt/sources.list.d/pgdg.list' \
     && curl -fsSL https://www.postgresql.org/media/keys/ACCC4CF8.asc | apt-key add - \
     && apt-get update \
-<<<<<<< HEAD
-    && apt-get install -y postgresql-client-15 \
-    && rm -rf /var/lib/apt/lists/* \
-    && git lfs install
-=======
     && apt-get install -y postgresql-client-15 git-lfs \
     && git lfs install \
     && rm -rf /var/lib/apt/lists/*
->>>>>>> 79b6a6c8
 
 # Install Node.js (v18 LTS)
 RUN curl -fsSL https://deb.nodesource.com/setup_18.x | bash - \

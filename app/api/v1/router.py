"""API v1 router module."""

import os
from datetime import datetime
from typing import Dict, Any, List, Optional

from fastapi import APIRouter, Request, Response, Depends, HTTPException, Query
from fastapi.responses import JSONResponse
from prometheus_client import CONTENT_TYPE_LATEST, generate_latest
from redis.asyncio import Redis
from sqlalchemy import text
from sqlalchemy.ext.asyncio import AsyncSession

from app.core.config import settings
from app.core.db import get_session
from app.llm.providers.openai import OpenAIConfig, OpenAIProvider

# Override settings for tests
if os.getenv("TESTING") == "true":
    settings.LLM_MODEL_NAME = "test-model"
    settings.LLM_PROVIDER = "openai"
router = APIRouter(default_response_class=JSONResponse)

# Always include API routers for comprehensive documentation
from app.api.v1.organizations import router as organizations_router
from app.api.v1.locations import router as locations_router
from app.api.v1.services import router as services_router
from app.api.v1.service_at_location import router as service_at_location_router
from app.api.v1.taxonomies import router as taxonomies_router
from app.api.v1.taxonomy_terms import router as taxonomy_terms_router
from app.api.v1.map import router as map_router
from app.api.v1.consumer import router as consumer_router



# Define locations/export-simple BEFORE including locations router to avoid conflicts
@router.get("/locations/export-simple")
async def export_simple_priority(
    session: AsyncSession = Depends(get_session),
    grouping_radius: Optional[int] = Query(
        None,
        description="Radius in meters for grouping nearby locations. Set to 0 to disable grouping. Defaults to MAP_GROUPING_RADIUS_METERS env var (150m)",
        ge=0,
        le=10000,
    ),
) -> Dict[str, Any]:
    """
    Export all locations in a simplified format for mobile app caching.
    Returns data compatible with Flutter app's CompactPantryLocation model.

    Args:
        grouping_radius: Optional radius in meters for deduplicating nearby locations.
                        Defaults to MAP_GROUPING_RADIUS_METERS env var (typically 150m).
                        Set to 0 to disable deduplication.
    """
    try:
        # Get grouping radius from query param or environment variable
        if grouping_radius is None:
            grouping_radius = int(os.getenv("MAP_GROUPING_RADIUS_METERS", "150"))

        # Convert meters to approximate degrees for ST_ClusterDBSCAN
        # At the equator, 1 degree latitude = ~111,000 meters
        eps = grouping_radius / 111000.0 if grouping_radius > 0 else None

        # Main query for location data with optional clustering
        if eps and grouping_radius > 0:
            # Query with PostGIS clustering for deduplication
            location_query = text(
                """
                WITH clustered_locations AS (
                    SELECT DISTINCT ON (l.id)
                        l.id,
                        l.latitude as lat,
                        l.longitude as lng,
                        l.name,
                        o.name as org,
                        a.address_1,
                        a.city,
                        a.state_province as state,
                        a.postal_code as zip,
                        p.number as phone,
                        l.url as website,
                        l.description,
                        l.confidence_score,
                        l.validation_status,
                        l.geocoding_source,
                        l.is_canonical,
                        ST_ClusterDBSCAN(
                            ST_SetSRID(ST_MakePoint(l.longitude, l.latitude), 4326),
                            eps := :eps,
                            minpoints := 1
                        ) OVER() as cluster_id
                    FROM location l
                    LEFT JOIN organization o ON l.organization_id = o.id
                    LEFT JOIN address a ON a.location_id = l.id AND a.address_type = 'physical'
                    LEFT JOIN phone p ON p.location_id = l.id
                    WHERE l.validation_status != 'rejected' OR l.validation_status IS NULL
                    ORDER BY l.id
                ),
                cluster_representatives AS (
                    SELECT DISTINCT ON (cluster_id)
                        id,
                        lat,
                        lng,
                        name,
                        org,
                        address_1,
                        city,
                        state,
                        zip,
                        phone,
                        website,
                        description,
                        confidence_score,
                        validation_status,
                        geocoding_source,
                        cluster_id
                    FROM clustered_locations
                    WHERE cluster_id IS NOT NULL
                    ORDER BY cluster_id,
                             CASE WHEN is_canonical THEN 0 ELSE 1 END,
                             confidence_score DESC NULLS LAST,
                             id
                )
                SELECT * FROM cluster_representatives
                UNION ALL
                SELECT
                    id, lat, lng, name, org, address_1, city, state, zip,
                    phone, website, description, confidence_score,
                    validation_status, geocoding_source, NULL as cluster_id
                FROM clustered_locations
                WHERE cluster_id IS NULL
            """
            )

            result = await session.execute(location_query, {"eps": eps})
        else:
            # Query without clustering (original behavior)
            location_query = text(
                """
                SELECT DISTINCT ON (l.id)
                    l.id,
                    l.latitude as lat,
                    l.longitude as lng,
                    l.name,
                    o.name as org,
                    a.address_1,
                    a.city,
                    a.state_province as state,
                    a.postal_code as zip,
                    p.number as phone,
                    l.url as website,
                    l.description,
                    l.confidence_score,
                    l.validation_status,
                    l.geocoding_source
                FROM location l
                LEFT JOIN organization o ON l.organization_id = o.id
                LEFT JOIN address a ON a.location_id = l.id AND a.address_type = 'physical'
                LEFT JOIN phone p ON p.location_id = l.id
                WHERE l.validation_status != 'rejected' OR l.validation_status IS NULL
                ORDER BY l.id
            """
            )

            result = await session.execute(location_query)

        locations_raw = result.fetchall()

        # Get all location IDs for batch queries
        location_ids = [row.id for row in locations_raw]

        # Query schedules for all locations
        schedule_dict = {}
        if location_ids:
            schedule_query = text(
                """
<<<<<<< HEAD
                SELECT
=======
                SELECT 
>>>>>>> 74b1bf6b
                    s.location_id,
                    s.freq,
                    s.byday,
                    s.opens_at,
                    s.closes_at,
                    s.description,
                    s.valid_from,
                    s.valid_to
                FROM schedule s
                WHERE s.location_id = ANY(:location_ids)
                ORDER BY s.location_id, s.opens_at
            """
            )

            schedule_result = await session.execute(
                schedule_query, {"location_ids": location_ids}
            )

            for row in schedule_result:
                if row.location_id not in schedule_dict:
                    schedule_dict[row.location_id] = {
                        "freq": row.freq,
                        "byday": row.byday,
                        "opens_at": str(row.opens_at) if row.opens_at else None,
                        "closes_at": str(row.closes_at) if row.closes_at else None,
                        "description": row.description,
                        "valid_from": (
                            row.valid_from.isoformat() if row.valid_from else None
                        ),
                        "valid_to": row.valid_to.isoformat() if row.valid_to else None,
                    }

        # Query services for all locations
        services_dict = {}
        if location_ids:
            services_query = text(
                """
<<<<<<< HEAD
                SELECT
=======
                SELECT 
>>>>>>> 74b1bf6b
                    sal.location_id,
                    sv.name as service_name
                FROM service_at_location sal
                JOIN service sv ON sal.service_id = sv.id
                WHERE sal.location_id = ANY(:location_ids)
                ORDER BY sal.location_id, sv.name
            """
            )

            services_result = await session.execute(
                services_query, {"location_ids": location_ids}
            )

            for row in services_result:
                if row.location_id not in services_dict:
                    services_dict[row.location_id] = []
                services_dict[row.location_id].append(row.service_name)

        # Count distinct states
        state_query = text(
            """
            SELECT COUNT(DISTINCT a.state_province) as state_count
            FROM location l
            JOIN address a ON a.location_id = l.id
            WHERE (l.validation_status != 'rejected' OR l.validation_status IS NULL)
            AND a.state_province IS NOT NULL
        """
        )

        state_result = await session.execute(state_query)
        states_covered = state_result.scalar() or 0

        # Format locations for response
        locations = []
        for row in locations_raw:
            # Build address string
            address_parts = []
            if row.address_1:
                address_parts.append(row.address_1)
            if row.city:
                address_parts.append(row.city)
            if row.state:
                address_parts.append(row.state)
            if row.zip:
                address_parts.append(row.zip)

            location_data = {
                "id": row.id,
                "lat": float(row.lat) if row.lat else 0.0,
                "lng": float(row.lng) if row.lng else 0.0,
                "name": row.name or "Unknown",
                "org": row.org or row.name or "",
                "address": ", ".join(address_parts),
                "city": row.city,
                "state": row.state,
                "zip": row.zip,
                "phone": row.phone,
                "website": row.website,
                "email": None,  # Email not in current schema
                "description": row.description,
                "confidence_score": row.confidence_score or 50,
                "validation_status": row.validation_status or "needs_review",
                "services": services_dict.get(row.id, []),
                "schedule": schedule_dict.get(row.id),
            }
            locations.append(location_data)

        # Add deduplication info to metadata
        metadata = {
            "generated": datetime.utcnow().isoformat(),
            "total_locations": len(locations),
            "states_covered": states_covered,
            "format_version": "1.0",
            "source": "Pantry Pirate Radio API",
            "deduplication": {
                "enabled": grouping_radius > 0,
                "radius_meters": grouping_radius,
            },
        }

        # If deduplication was applied, calculate how many locations were grouped
        if grouping_radius > 0:
            # Count original locations before deduplication
            count_query = text(
                """
                SELECT COUNT(*) as total_before_dedup
                FROM location l
                WHERE l.validation_status != 'rejected' OR l.validation_status IS NULL
            """
            )
            count_result = await session.execute(count_query)
            total_before = count_result.scalar() or 0
            metadata["deduplication"]["locations_before"] = total_before
            metadata["deduplication"]["locations_after"] = len(locations)
            metadata["deduplication"]["locations_grouped"] = total_before - len(
                locations
            )

        return {"metadata": metadata, "locations": locations}

    except Exception as e:
        raise HTTPException(
            status_code=500, detail=f"Error fetching location data: {str(e)}"
        )


router.include_router(organizations_router)
router.include_router(locations_router)
router.include_router(services_router)
router.include_router(service_at_location_router)
router.include_router(taxonomies_router)
router.include_router(taxonomy_terms_router)
router.include_router(map_router)
<<<<<<< HEAD
=======
router.include_router(consumer_router)
>>>>>>> 74b1bf6b


@router.get("/")
async def get_api_metadata() -> dict[str, str]:
    """
    Get API metadata including HSDS version and profile information.

    Returns information about this API and its relationship with HSDS.
    """
    return {
        "version": "3.1.1",
        "profile": "https://docs.openhumanservices.org/hsds/",
        "openapi_url": "/openapi.json",
        "documentation_url": "/docs",
        "api_status": "healthy",
        "implementation": "Pantry Pirate Radio HSDS API",
    }


@router.get("/metrics")
async def metrics() -> Response:
    """Prometheus metrics endpoint."""
    return Response(
        content=generate_latest().decode("utf-8"),
        media_type=CONTENT_TYPE_LATEST,
    )


# Health check endpoint


@router.get("/health")
async def health_check(request: Request) -> dict[str, str]:
    """
    Health check endpoint.

    Returns
    -------
        Dict containing health status information
    """
    return {
        "status": "healthy",
        "version": settings.version,
        "correlation_id": request.state.correlation_id,
    }


@router.get("/health/llm")
async def llm_health_check(request: Request) -> dict[str, str]:
    """
    LLM health check endpoint.

    Returns
    -------
        Dict containing LLM provider health status information
    """
    # Create provider based on configuration
    if settings.LLM_PROVIDER == "openai":
        config = OpenAIConfig(
            model_name=settings.LLM_MODEL_NAME,
            temperature=settings.LLM_TEMPERATURE,
            max_tokens=settings.LLM_MAX_TOKENS,
        )
        provider = OpenAIProvider(config)
    else:
        return {
            "status": "unhealthy",
            "error": f"Unsupported LLM provider: {settings.LLM_PROVIDER}",
            "correlation_id": request.state.correlation_id,
        }

    try:
        # Test LLM provider connection
        await provider.health_check()
        return {
            "status": "healthy",
            "provider": settings.LLM_PROVIDER,
            "model": settings.LLM_MODEL_NAME,
            "correlation_id": request.state.correlation_id,
        }
    except Exception as e:
        return {
            "status": "unhealthy",
            "error": str(e),
            "correlation_id": request.state.correlation_id,
        }


@router.get("/health/redis")
async def redis_health_check(request: Request) -> dict[str, str]:
    """
    Redis health check endpoint.

    Returns
    -------
        Dict containing Redis health status information
    """
    redis = Redis.from_url(settings.REDIS_URL)
    try:
        # Test Redis connection
        await redis.ping()
        info = await redis.info()
        return {
            "status": "healthy",
            "redis_version": str(info["redis_version"]),
            "connected_clients": str(info["connected_clients"]),
            "used_memory_human": str(info["used_memory_human"]),
            "correlation_id": request.state.correlation_id,
        }
    except Exception as e:
        return {
            "status": "unhealthy",
            "error": str(e),
            "correlation_id": request.state.correlation_id,
        }
    finally:
        await redis.close()


@router.get("/health/db")
async def db_health_check(request: Request) -> dict[str, str]:
    """
    Database health check endpoint.

    Returns
    -------
        Dict containing database health status information
    """
    try:
        # Use a synchronous connection for the health check
        from sqlalchemy import create_engine

        # Create engine with standard psycopg2 dialect
        engine = create_engine(
            settings.DATABASE_URL,
            echo=False,
            pool_pre_ping=True,
        )

        with engine.connect() as conn:
            # Check PostgreSQL version
            result = conn.execute(text("SELECT version()"))
            version = result.scalar_one()

            # Check PostGIS version
            result = conn.execute(text("SELECT postgis_full_version()"))
            postgis_version = result.scalar_one()

            return {
                "status": "healthy",
                "database": "postgresql",
                "version": str(version),
                "postgis_version": str(postgis_version),
                "correlation_id": request.state.correlation_id,
            }
    except Exception as e:
        return {
            "status": "unhealthy",
            "error": str(e),
            "correlation_id": request.state.correlation_id,
        }<|MERGE_RESOLUTION|>--- conflicted
+++ resolved
@@ -175,11 +175,7 @@
         if location_ids:
             schedule_query = text(
                 """
-<<<<<<< HEAD
                 SELECT
-=======
-                SELECT 
->>>>>>> 74b1bf6b
                     s.location_id,
                     s.freq,
                     s.byday,
@@ -217,11 +213,7 @@
         if location_ids:
             services_query = text(
                 """
-<<<<<<< HEAD
                 SELECT
-=======
-                SELECT 
->>>>>>> 74b1bf6b
                     sal.location_id,
                     sv.name as service_name
                 FROM service_at_location sal
@@ -335,10 +327,7 @@
 router.include_router(taxonomies_router)
 router.include_router(taxonomy_terms_router)
 router.include_router(map_router)
-<<<<<<< HEAD
-=======
 router.include_router(consumer_router)
->>>>>>> 74b1bf6b
 
 
 @router.get("/")
